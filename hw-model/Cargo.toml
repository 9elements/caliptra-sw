# Licensed under the Apache-2.0 license

[package]
name = "caliptra-hw-model"
version = "0.1.0"
edition = "2021"

# See more keys and their definitions at https://doc.rust-lang.org/cargo/reference/manifest.html

[features]
default = []
verilator = ["dep:caliptra-verilated"]
<<<<<<< HEAD
fpga_realtime = ["dep:uio"]
=======
itrng = ["caliptra-verilated?/itrng"]
>>>>>>> 3fb8f243

[dependencies]
caliptra-emu-bus = { path = "../sw-emulator/lib/bus" }
caliptra-emu-cpu = { path = "../sw-emulator/lib/cpu" }
caliptra-emu-periph = { path = "../sw-emulator/lib/periph" }
caliptra-emu-types = { path = "../sw-emulator/lib/types" }
caliptra-hw-model-types = { path = "types" }
caliptra-registers = { path = "../registers" }
uio = { version = "0.2.0", optional = true }
ureg = { path = "../ureg" }
caliptra-verilated = { path = "../hw-latest/verilated", optional = true, features = ["verilator"] }
rand = "0.8"
zerocopy = "0.6.1"
bitfield = "0.14.0"

[dev-dependencies]
caliptra-builder = { path = "../builder" }
caliptra-registers = { path = "../registers" }
caliptra-test-harness-types = { path = "../test-harness/types" }<|MERGE_RESOLUTION|>--- conflicted
+++ resolved
@@ -10,11 +10,8 @@
 [features]
 default = []
 verilator = ["dep:caliptra-verilated"]
-<<<<<<< HEAD
 fpga_realtime = ["dep:uio"]
-=======
 itrng = ["caliptra-verilated?/itrng"]
->>>>>>> 3fb8f243
 
 [dependencies]
 caliptra-emu-bus = { path = "../sw-emulator/lib/bus" }
